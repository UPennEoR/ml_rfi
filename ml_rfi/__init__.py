# -*- mode: python; coding: utf-8 -*-
# Copyright (c) 2018 The HERA Team
# Licensed under the 2-clause BSD License

"""init file for ml_rfi

"""

from . import helper_functions
from . import Updated_helper_functions
from . import amp_model
from . import amp_phs_model
<<<<<<< HEAD
from . import CNN_Program
from . import Updated_CNN_Program
=======
from . import CNN_Program
>>>>>>> a87d0883
<|MERGE_RESOLUTION|>--- conflicted
+++ resolved
@@ -10,9 +10,5 @@
 from . import Updated_helper_functions
 from . import amp_model
 from . import amp_phs_model
-<<<<<<< HEAD
 from . import CNN_Program
 from . import Updated_CNN_Program
-=======
-from . import CNN_Program
->>>>>>> a87d0883
